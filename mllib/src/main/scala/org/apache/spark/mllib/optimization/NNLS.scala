/*
 * Licensed to the Apache Software Foundation (ASF) under one or more
 * contributor license agreements.  See the NOTICE file distributed with
 * this work for additional information regarding copyright ownership.
 * The ASF licenses this file to You under the Apache License, Version 2.0
 * (the "License"); you may not use this file except in compliance with
 * the License.  You may obtain a copy of the License at
 *
 *    http://www.apache.org/licenses/LICENSE-2.0
 *
 * Unless required by applicable law or agreed to in writing, software
 * distributed under the License is distributed on an "AS IS" BASIS,
 * WITHOUT WARRANTIES OR CONDITIONS OF ANY KIND, either express or implied.
 * See the License for the specific language governing permissions and
 * limitations under the License.
 */

package org.apache.spark.mllib.optimization

import java.{util => ju}

import com.github.fommil.netlib.BLAS.{getInstance => blas}

/**
 * Object used to solve nonnegative least squares problems using a modified
 * projected gradient method.
 */
private[spark] object NNLS {
  class Workspace(val n: Int) {
<<<<<<< HEAD
    val scratch = new DoubleMatrix(n, 1)
    val grad = new DoubleMatrix(n, 1)
    val x = new DoubleMatrix(n, 1)
    val dir = new DoubleMatrix(n, 1)
    val lastDir = new DoubleMatrix(n, 1)
    val res = new DoubleMatrix(n, 1)
    
    var iterations = 0
    var solveTime = 0L
    
    def wipe() {
      scratch.fill(0.0)
      grad.fill(0.0)
      x.fill(0.0)
      dir.fill(0.0)
      lastDir.fill(0.0)
      res.fill(0.0)
=======
    val scratch = new Array[Double](n)
    val grad = new Array[Double](n)
    val x = new Array[Double](n)
    val dir = new Array[Double](n)
    val lastDir = new Array[Double](n)
    val res = new Array[Double](n)

    def wipe(): Unit = {
      ju.Arrays.fill(scratch, 0.0)
      ju.Arrays.fill(grad, 0.0)
      ju.Arrays.fill(x, 0.0)
      ju.Arrays.fill(dir, 0.0)
      ju.Arrays.fill(lastDir, 0.0)
      ju.Arrays.fill(res, 0.0)
>>>>>>> 981fbafa
    }
  }

  def createWorkspace(n: Int): Workspace = {
    new Workspace(n)
  }

  /**
   * Solve a least squares problem, possibly with nonnegativity constraints, by a modified
   * projected gradient method.  That is, find x minimising ||Ax - b||_2 given A^T A and A^T b.
   *
   * We solve the problem
   *   min_x      1/2 x^T ata x^T - x^T atb
   *   subject to x >= 0
   *
   * The method used is similar to one described by Polyak (B. T. Polyak, The conjugate gradient
   * method in extremal problems, Zh. Vychisl. Mat. Mat. Fiz. 9(4)(1969), pp. 94-112) for bound-
   * constrained nonlinear programming.  Polyak unconditionally uses a conjugate gradient
   * direction, however, while this method only uses a conjugate gradient direction if the last
   * iteration did not cause a previously-inactive constraint to become active.
   */
  def solve(ata: Array[Double], atb: Array[Double], ws: Workspace): Array[Double] = {
    ws.wipe()
<<<<<<< HEAD
    
    val solveStart = System.nanoTime()
    val n = atb.rows
=======

    val n = atb.length
>>>>>>> 981fbafa
    val scratch = ws.scratch
    
    // find the optimal unconstrained step
    def steplen(dir: Array[Double], res: Array[Double]): Double = {
      val top = blas.ddot(n, dir, 1, res, 1)
      blas.dgemv("N", n, n, 1.0, ata, n, dir, 1, 0.0, scratch, 1)
      // Push the denominator upward very slightly to avoid infinities and silliness
      top / (blas.ddot(n, scratch, 1, dir, 1) + 1e-20)
    }

    // stopping condition
    def stop(step: Double, ndir: Double, nx: Double): Boolean = {
        ((step.isNaN) // NaN
      || (step < 1e-7) // too small or negative
      || (step > 1e40) // too small; almost certainly numerical problems
      || (ndir < 1e-12 * nx) // gradient relatively too small
      || (ndir < 1e-32) // gradient absolutely too small; numerical issues may lurk
      )
    }

    val grad = ws.grad
    val x = ws.x
    val dir = ws.dir
    val lastDir = ws.lastDir
    val res = ws.res
    val iterMax = Math.max(400, 20 * n)
    var lastNorm = 0.0
    var iterno = 0
    var lastWall = 0 // Last iteration when we hit a bound constraint.
    var i = 0
    while (iterno < iterMax) {
      // find the residual
      blas.dgemv("N", n, n, 1.0, ata, n, x, 1, 0.0, res, 1)
      blas.daxpy(n, -1.0, atb, 1, res, 1)
      blas.dcopy(n, res, 1, grad, 1)

      // project the gradient
      i = 0
      while (i < n) {
        if (grad(i) > 0.0 && x(i) == 0.0) {
          grad(i) = 0.0
        }
        i = i + 1
      }
      val ngrad = blas.ddot(n, grad, 1, grad, 1)

      blas.dcopy(n, grad, 1, dir, 1)

      // use a CG direction under certain conditions
      var step = steplen(grad, res)
      var ndir = 0.0
      val nx = blas.ddot(n, x, 1, x, 1)
      if (iterno > lastWall + 1) {
        val alpha = ngrad / lastNorm
        blas.daxpy(n, alpha, lastDir, 1, dir, 1)
        val dstep = steplen(dir, res)
        ndir = blas.ddot(n, dir, 1, dir, 1)
        if (stop(dstep, ndir, nx)) {
          // reject the CG step if it could lead to premature termination
          blas.dcopy(n, grad, 1, dir, 1)
          ndir = blas.ddot(n, dir, 1, dir, 1)
        } else {
          step = dstep
        }
      } else {
        ndir = blas.ddot(n, dir, 1, dir, 1)
      }

      // terminate?
      if (stop(step, ndir, nx)) {
<<<<<<< HEAD
        ws.iterations += iterno
        ws.solveTime += System.nanoTime() - solveStart
        return x.data.clone
=======
        return x.clone
>>>>>>> 981fbafa
      }
      
      // don't run through the walls
      i = 0
      while (i < n) {
        if (step * dir(i) > x(i)) {
          step = x(i) / dir(i)
        }
        i = i + 1
      }

      // take the step
      i = 0
      while (i < n) {
        if (step * dir(i) > x(i) * (1 - 1e-14)) {
          x(i) = 0
          lastWall = iterno
        } else {
          x(i) -= step * dir(i)
        }
        i = i + 1
      }

      iterno = iterno + 1
      blas.dcopy(n, dir, 1, lastDir, 1)
      lastNorm = ngrad
    }
<<<<<<< HEAD
    ws.iterations += iterno
    ws.solveTime += System.nanoTime() - solveStart
    x.data.clone
=======
    x.clone
>>>>>>> 981fbafa
  }
}<|MERGE_RESOLUTION|>--- conflicted
+++ resolved
@@ -27,25 +27,7 @@
  */
 private[spark] object NNLS {
   class Workspace(val n: Int) {
-<<<<<<< HEAD
-    val scratch = new DoubleMatrix(n, 1)
-    val grad = new DoubleMatrix(n, 1)
-    val x = new DoubleMatrix(n, 1)
-    val dir = new DoubleMatrix(n, 1)
-    val lastDir = new DoubleMatrix(n, 1)
-    val res = new DoubleMatrix(n, 1)
-    
-    var iterations = 0
-    var solveTime = 0L
-    
-    def wipe() {
-      scratch.fill(0.0)
-      grad.fill(0.0)
-      x.fill(0.0)
-      dir.fill(0.0)
-      lastDir.fill(0.0)
-      res.fill(0.0)
-=======
+
     val scratch = new Array[Double](n)
     val grad = new Array[Double](n)
     val x = new Array[Double](n)
@@ -60,7 +42,6 @@
       ju.Arrays.fill(dir, 0.0)
       ju.Arrays.fill(lastDir, 0.0)
       ju.Arrays.fill(res, 0.0)
->>>>>>> 981fbafa
     }
   }
 
@@ -84,14 +65,8 @@
    */
   def solve(ata: Array[Double], atb: Array[Double], ws: Workspace): Array[Double] = {
     ws.wipe()
-<<<<<<< HEAD
-    
-    val solveStart = System.nanoTime()
-    val n = atb.rows
-=======
 
     val n = atb.length
->>>>>>> 981fbafa
     val scratch = ws.scratch
     
     // find the optimal unconstrained step
@@ -162,13 +137,7 @@
 
       // terminate?
       if (stop(step, ndir, nx)) {
-<<<<<<< HEAD
-        ws.iterations += iterno
-        ws.solveTime += System.nanoTime() - solveStart
-        return x.data.clone
-=======
         return x.clone
->>>>>>> 981fbafa
       }
       
       // don't run through the walls
@@ -196,12 +165,6 @@
       blas.dcopy(n, dir, 1, lastDir, 1)
       lastNorm = ngrad
     }
-<<<<<<< HEAD
-    ws.iterations += iterno
-    ws.solveTime += System.nanoTime() - solveStart
-    x.data.clone
-=======
     x.clone
->>>>>>> 981fbafa
   }
 }