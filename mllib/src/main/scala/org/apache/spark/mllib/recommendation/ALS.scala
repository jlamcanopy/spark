/*
 * Licensed to the Apache Software Foundation (ASF) under one or more
 * contributor license agreements.  See the NOTICE file distributed with
 * this work for additional information regarding copyright ownership.
 * The ASF licenses this file to You under the Apache License, Version 2.0
 * (the "License"); you may not use this file except in compliance with
 * the License.  You may obtain a copy of the License at
 *
 *    http://www.apache.org/licenses/LICENSE-2.0
 *
 * Unless required by applicable law or agreed to in writing, software
 * distributed under the License is distributed on an "AS IS" BASIS,
 * WITHOUT WARRANTIES OR CONDITIONS OF ANY KIND, either express or implied.
 * See the License for the specific language governing permissions and
 * limitations under the License.
 */

package org.apache.spark.mllib.recommendation

import scala.collection.mutable
import scala.collection.mutable.ArrayBuffer
import scala.math.{ abs, sqrt }
import scala.util.Random
import scala.util.Sorting
import scala.util.hashing.byteswap32
import org.jblas.{ DoubleMatrix, SimpleBlas, Solve }
import org.apache.spark.annotation.{ DeveloperApi, Experimental }
import org.apache.spark.broadcast.Broadcast
import org.apache.spark.{ Logging, HashPartitioner, Partitioner }
import org.apache.spark.storage.StorageLevel
import org.apache.spark.rdd.RDD
import org.apache.spark.SparkContext._
import org.apache.spark.util.Utils
import org.apache.spark.mllib.optimization.NNLS
import org.apache.spark.mllib.optimization.QuadraticMinimizer
import org.apache.spark.mllib.optimization.Constraint._
import breeze.linalg.DenseVector
import scala.util.Random

/**
 * Out-link information for a user or product block. This includes the original user/product IDs
 * of the elements within this block, and the list of destination blocks that each user or
 * product will need to send its feature vector to.
 */
private[recommendation] case class OutLinkBlock(elementIds: Array[Int], shouldSend: Array[mutable.BitSet])

/**
 * In-link information for a user (or product) block. This includes the original user/product IDs
 * of the elements within this block, as well as an array of indices and ratings that specify
 * which user in the block will be rated by which products from each product block (or vice-versa).
 * Specifically, if this InLinkBlock is for users, ratingsForBlock(b)(i) will contain two arrays,
 * indices and ratings, for the i'th product that will be sent to us by product block b (call this
 * P). These arrays represent the users that product P had ratings for (by their index in this
 * block), as well as the corresponding rating for each one. We can thus use this information when
 * we get product block b's message to update the corresponding users.
 */
private[recommendation] case class InLinkBlock(
  elementIds: Array[Int], ratingsForBlock: Array[Array[(Array[Int], Array[Double])]])

/**
 * :: Experimental ::
 * A more compact class to represent a rating than Tuple3[Int, Int, Double].
 */
@Experimental
case class Rating(user: Int, product: Int, rating: Double)

/**
 * Alternating Least Squares matrix factorization.
 *
 * ALS attempts to estimate the ratings matrix `R` as the product of two lower-rank matrices,
 * `X` and `Y`, i.e. `X * Yt = R`. Typically these approximations are called 'factor' matrices.
 * The general approach is iterative. During each iteration, one of the factor matrices is held
 * constant, while the other is solved for using least squares. The newly-solved factor matrix is
 * then held constant while solving for the other factor matrix.
 *
 * This is a blocked implementation of the ALS factorization algorithm that groups the two sets
 * of factors (referred to as "users" and "products") into blocks and reduces communication by only
 * sending one copy of each user vector to each product block on each iteration, and only for the
 * product blocks that need that user's feature vector. This is achieved by precomputing some
 * information about the ratings matrix to determine the "out-links" of each user (which blocks of
 * products it will contribute to) and "in-link" information for each product (which of the feature
 * vectors it receives from each user block it will depend on). This allows us to send only an
 * array of feature vectors between each user block and product block, and have the product block
 * find the users' ratings and update the products based on these messages.
 *
 * For implicit preference data, the algorithm used is based on
 * "Collaborative Filtering for Implicit Feedback Datasets", available at
 * [[http://dx.doi.org/10.1109/ICDM.2008.22]], adapted for the blocked approach used here.
 *
 * Essentially instead of finding the low-rank approximations to the rating matrix `R`,
 * this finds the approximations for a preference matrix `P` where the elements of `P` are 1 if
 * r > 0 and 0 if r = 0. The ratings then act as 'confidence' values related to strength of
 * indicated user
 * preferences rather than explicit ratings given to items.
 */
class ALS private (
  private var numUserBlocks: Int,
  private var numProductBlocks: Int,
  private var rank: Int,
  private var iterations: Int,
  private var userConstraint: Constraint,
  private var productConstraint: Constraint,
  private var userLambda: Double,
  private var productLambda: Double,
  private var implicitPrefs: Boolean,
  private var alpha: Double,
  private var seed: Long = System.nanoTime()) extends Serializable with Logging {
  /**
   * Constructs an ALS instance with default parameters: {numBlocks: -1, rank: 10, iterations: 10,
   * userLambda: 0.01, productLambda: 0.01, implicitPrefs: false, alpha: 1.0}.
   */

  def this() = this(-1, -1, 10, 10, SMOOTH, SMOOTH, 0.01, 0.01, false, 1.0)

  /** If true, do alternating nonnegative least squares. */
  private var nonnegative = false

  /** storage level for user/product in/out links */
  private var intermediateRDDStorageLevel: StorageLevel = StorageLevel.MEMORY_AND_DISK

  /**
   * Set the number of blocks for both user blocks and product blocks to parallelize the computation
   * into; pass -1 for an auto-configured number of blocks. Default: -1.
   */
  def setBlocks(numBlocks: Int): this.type = {
    this.numUserBlocks = numBlocks
    this.numProductBlocks = numBlocks
    this
  }

  /**
   * Set the number of user blocks to parallelize the computation.
   */
  def setUserBlocks(numUserBlocks: Int): this.type = {
    this.numUserBlocks = numUserBlocks
    this
  }

  /**
   * Set the number of product blocks to parallelize the computation.
   */
  def setProductBlocks(numProductBlocks: Int): this.type = {
    this.numProductBlocks = numProductBlocks
    this
  }

  /** Set the rank of the feature matrices computed (number of features). Default: 10. */
  def setRank(rank: Int): this.type = {
    this.rank = rank
    this
  }

  /** Set the number of iterations to run. Default: 10. */
  def setIterations(iterations: Int): this.type = {
    this.iterations = iterations
    this
  }

<<<<<<< HEAD
  /** Set the user regularization parameter, lambda. Default: 0.01. */
  def setUserLambda(userLambda: Double): ALS = {
    this.userLambda = userLambda
    this
  }

  /* Set the product regularization parameter, lambda. Default : 0.01 */
  def setProductLambda(productLambda: Double): ALS = {
    this.productLambda = productLambda
    this
  }

  /* Set user constraint, Default: SMOOTH */
  def setUserConstraint(userConstraint: Constraint): ALS = {
    this.userConstraint = userConstraint
    if (this.userConstraint == SPARSE) userBeta = 0.99
    this
  }

  /* Set product constraint, Default: SMOOTH */
  def setProductConstraint(productConstraint: Constraint): ALS = {
    this.productConstraint = productConstraint
    if (this.productConstraint == SPARSE) productBeta = 0.99
=======
  /** Set the regularization parameter, lambda. Default: 0.01. */
  def setLambda(lambda: Double): this.type = {
    this.lambda = lambda
>>>>>>> d144f57a
    this
  }

  /** Sets whether to use implicit preference. Default: false. */
  def setImplicitPrefs(implicitPrefs: Boolean): this.type = {
    this.implicitPrefs = implicitPrefs
    this
  }

  /**
   * :: Experimental ::
   * Sets the constant used in computing confidence in implicit ALS. Default: 1.0.
   */
  @Experimental
  def setAlpha(alpha: Double): this.type = {
    this.alpha = alpha
    this
  }

  /** Sets a random seed to have deterministic results. */
  def setSeed(seed: Long): this.type = {
    this.seed = seed
    this
  }

<<<<<<< HEAD
  //beta for elastic net, 1.0: SPARSE 0.0: SMOOTH 
  //User driven elastic net beta tuning not supported yet
  private var userBeta = 0.0
  private var productBeta = 0.0
  
=======
  /**
   * Set whether the least-squares problems solved at each iteration should have
   * nonnegativity constraints.
   */
  def setNonnegative(b: Boolean): this.type = {
    this.nonnegative = b
    this
  }

>>>>>>> d144f57a
  /**
   * :: DeveloperApi ::
   * Sets storage level for intermediate RDDs (user/product in/out links). The default value is
   * `MEMORY_AND_DISK`. Users can change it to a serialized storage, e.g., `MEMORY_AND_DISK_SER` and
   * set `spark.rdd.compress` to `true` to reduce the space requirement, at the cost of speed.
   */
  @DeveloperApi
  def setIntermediateRDDStorageLevel(storageLevel: StorageLevel): this.type = {
    this.intermediateRDDStorageLevel = storageLevel
    this
  }

  /**
   * Run ALS with the configured parameters on an input RDD of (user, product, rating) triples.
   * Returns a MatrixFactorizationModel with feature vectors for each user and product.
   */
  def run(ratings: RDD[Rating]): MatrixFactorizationModel = {
    val sc = ratings.context

    val numUserBlocks = if (this.numUserBlocks == -1) {
      math.max(sc.defaultParallelism, ratings.partitions.size / 2)
    } else {
      this.numUserBlocks
    }
    val numProductBlocks = if (this.numProductBlocks == -1) {
      math.max(sc.defaultParallelism, ratings.partitions.size / 2)
    } else {
      this.numProductBlocks
    }

    val userPartitioner = new ALSPartitioner(numUserBlocks)
    val productPartitioner = new ALSPartitioner(numProductBlocks)

    val ratingsByUserBlock = ratings.map { rating =>
      (userPartitioner.getPartition(rating.user), rating)
    }
    val ratingsByProductBlock = ratings.map { rating =>
      (productPartitioner.getPartition(rating.product),
        Rating(rating.product, rating.user, rating.rating))
    }

    val (userInLinks, userOutLinks) =
      makeLinkRDDs(numUserBlocks, numProductBlocks, ratingsByUserBlock, productPartitioner)
    val (productInLinks, productOutLinks) =
      makeLinkRDDs(numProductBlocks, numUserBlocks, ratingsByProductBlock, userPartitioner)
    userInLinks.setName("userInLinks")
    userOutLinks.setName("userOutLinks")
    productInLinks.setName("productInLinks")
    productOutLinks.setName("productOutLinks")

    // Initialize user and product factors randomly, but use a deterministic seed for each
    // partition so that fault recovery works
    val seedGen = new Random(seed)
    val seed1 = seedGen.nextInt()
    val seed2 = seedGen.nextInt()
    var users = userOutLinks.mapPartitionsWithIndex { (index, itr) =>
      val rand = new Random(byteswap32(seed1 ^ index))
      itr.map {
        case (x, y) =>
          (x, y.elementIds.map(_ => randomFactor(rank, rand)))
      }
    }
    var products = productOutLinks.mapPartitionsWithIndex { (index, itr) =>
      val rand = new Random(byteswap32(seed2 ^ index))
      itr.map {
        case (x, y) =>
          (x, y.elementIds.map(_ => randomFactor(rank, rand)))
      }
    }

    if (implicitPrefs) {
      for (iter <- 1 to iterations) {
        // perform ALS update
        logInfo("Re-computing I given U (Iteration %d/%d)".format(iter, iterations))
        // Persist users because it will be called twice.
        users.setName(s"users-$iter").persist()
        val YtY = Some(sc.broadcast(computeYtY(users)))
        val previousProducts = products

        //product update
        products = updateFeatures(numProductBlocks, users, userOutLinks, productInLinks,
          rank, productConstraint, productLambda, productBeta, alpha, YtY)
        previousProducts.unpersist()
        logInfo("Re-computing U given I (Iteration %d/%d)".format(iter, iterations))
        if (sc.checkpointDir.isDefined && (iter % 3 == 0)) {
          products.checkpoint()
        }
        products.setName(s"products-$iter").persist()
        val XtX = Some(sc.broadcast(computeYtY(products)))
        val previousUsers = users
        //user update
        users = updateFeatures(numUserBlocks, products, productOutLinks, userInLinks,
          rank, userConstraint, userLambda, userBeta, alpha, XtX)
        previousUsers.unpersist()
      }
    } else {
      for (iter <- 1 to iterations) {
        // perform ALS update
        logInfo("Re-computing I given U (Iteration %d/%d)".format(iter, iterations))
        //product update
        products = updateFeatures(numProductBlocks, users, userOutLinks, productInLinks,
          rank, productConstraint, productLambda, productBeta, alpha, YtY = None)
        if (sc.checkpointDir.isDefined && (iter % 3 == 0)) {
          products.checkpoint()
        }
        products.setName(s"products-$iter")
        logInfo("Re-computing U given I (Iteration %d/%d)".format(iter, iterations))
        //user update
        users = updateFeatures(numUserBlocks, products, productOutLinks, userInLinks,
          rank, userConstraint, userLambda, userBeta, alpha, YtY = None)
        users.setName(s"users-$iter")
      }
    }

    // The last `products` will be used twice. One to generate the last `users` and the other to
    // generate `productsOut`. So we cache it for better performance.
    products.setName("products").persist()

    // Flatten and cache the two final RDDs to un-block them
    val usersOut = unblockFactors(users, userOutLinks)
    val productsOut = unblockFactors(products, productOutLinks)

    usersOut.setName("usersOut").persist(StorageLevel.MEMORY_AND_DISK)
    productsOut.setName("productsOut").persist(StorageLevel.MEMORY_AND_DISK)

    // Materialize usersOut and productsOut.
    usersOut.count()
    productsOut.count()

    products.unpersist()

    // Clean up.
    userInLinks.unpersist()
    userOutLinks.unpersist()
    productInLinks.unpersist()
    productOutLinks.unpersist()

    new MatrixFactorizationModel(rank, usersOut, productsOut)
  }

  /**
   * Computes the (`rank x rank`) matrix `YtY`, where `Y` is the (`nui x rank`) matrix of factors
   * for each user (or product), in a distributed fashion.
   *
   * @param factors the (block-distributed) user or product factor vectors
   * @return YtY - whose value is only used in the implicit preference model
   */
  private def computeYtY(factors: RDD[(Int, Array[Array[Double]])]) = {
    val n = rank * (rank + 1) / 2
    val LYtY = factors.values.aggregate(new DoubleMatrix(n))(seqOp = (L, Y) => {
      Y.foreach(y => dspr(1.0, wrapDoubleArray(y), L))
      L
    }, combOp = (L1, L2) => {
      L1.addi(L2)
    })
    val YtY = new DoubleMatrix(rank, rank)
    fillFullMatrix(LYtY, YtY)
    YtY
  }

  /**
   * Adds alpha * x * x.t to a matrix in-place. This is the same as BLAS's DSPR.
   *
   * @param L the lower triangular part of the matrix packed in an array (row major)
   */
  private def dspr(alpha: Double, x: DoubleMatrix, L: DoubleMatrix) = {
    val n = x.length
    var i = 0
    var j = 0
    var idx = 0
    var axi = 0.0
    val xd = x.data
    val Ld = L.data
    while (i < n) {
      axi = alpha * xd(i)
      j = 0
      while (j <= i) {
        Ld(idx) += axi * xd(j)
        j += 1
        idx += 1
      }
      i += 1
    }
  }

  /**
   * Wrap a double array in a DoubleMatrix without creating garbage.
   * This is a temporary fix for jblas 1.2.3; it should be safe to move back to the
   * DoubleMatrix(double[]) constructor come jblas 1.2.4.
   */
  private def wrapDoubleArray(v: Array[Double]): DoubleMatrix = {
    new DoubleMatrix(v.length, 1, v: _*)
  }

  /**
   * Flatten out blocked user or product factors into an RDD of (id, factor vector) pairs
   */
  private def unblockFactors(
    blockedFactors: RDD[(Int, Array[Array[Double]])],
    outLinks: RDD[(Int, OutLinkBlock)]): RDD[(Int, Array[Double])] = {
    blockedFactors.join(outLinks).flatMap {
      case (b, (factors, outLinkBlock)) =>
        for (i <- 0 until factors.length) yield (outLinkBlock.elementIds(i), factors(i))
    }
  }

  /**
   * Make the out-links table for a block of the users (or products) dataset given the list of
   * (user, product, rating) values for the users in that block (or the opposite for products).
   */
  private def makeOutLinkBlock(numProductBlocks: Int, ratings: Array[Rating],
    productPartitioner: Partitioner): OutLinkBlock = {
    val userIds = ratings.map(_.user).distinct.sorted
    val numUsers = userIds.length
    val userIdToPos = userIds.zipWithIndex.toMap
    val shouldSend = Array.fill(numUsers)(new mutable.BitSet(numProductBlocks))
    for (r <- ratings) {
      shouldSend(userIdToPos(r.user))(productPartitioner.getPartition(r.product)) = true
    }
    OutLinkBlock(userIds, shouldSend)
  }

  /**
   * Make the in-links table for a block of the users (or products) dataset given a list of
   * (user, product, rating) values for the users in that block (or the opposite for products).
   */
  private def makeInLinkBlock(numProductBlocks: Int, ratings: Array[Rating],
    productPartitioner: Partitioner): InLinkBlock = {
    val userIds = ratings.map(_.user).distinct.sorted
    val userIdToPos = userIds.zipWithIndex.toMap
    // Split out our ratings by product block
    val blockRatings = Array.fill(numProductBlocks)(new ArrayBuffer[Rating])
    for (r <- ratings) {
      blockRatings(productPartitioner.getPartition(r.product)) += r
    }
    val ratingsForBlock = new Array[Array[(Array[Int], Array[Double])]](numProductBlocks)
    for (productBlock <- 0 until numProductBlocks) {
      // Create an array of (product, Seq(Rating)) ratings
      val groupedRatings = blockRatings(productBlock).groupBy(_.product).toArray
      // Sort them by product ID
      val ordering = new Ordering[(Int, ArrayBuffer[Rating])] {
        def compare(a: (Int, ArrayBuffer[Rating]), b: (Int, ArrayBuffer[Rating])): Int =
          a._1 - b._1
      }
      Sorting.quickSort(groupedRatings)(ordering)
      // Translate the user IDs to indices based on userIdToPos
      ratingsForBlock(productBlock) = groupedRatings.map {
        case (p, rs) =>
          (rs.view.map(r => userIdToPos(r.user)).toArray, rs.view.map(_.rating).toArray)
      }
    }
    InLinkBlock(userIds, ratingsForBlock)
  }

  /**
   * Make RDDs of InLinkBlocks and OutLinkBlocks given an RDD of (blockId, (u, p, r)) values for
   * the users (or (blockId, (p, u, r)) for the products). We create these simultaneously to avoid
   * having to shuffle the (blockId, (u, p, r)) RDD twice, or to cache it.
   */
  private def makeLinkRDDs(
    numUserBlocks: Int,
    numProductBlocks: Int,
    ratingsByUserBlock: RDD[(Int, Rating)],
    productPartitioner: Partitioner): (RDD[(Int, InLinkBlock)], RDD[(Int, OutLinkBlock)]) = {
    val grouped = ratingsByUserBlock.partitionBy(new HashPartitioner(numUserBlocks))
    val links = grouped.mapPartitionsWithIndex((blockId, elements) => {
      val ratings = elements.map(_._2).toArray
      val inLinkBlock = makeInLinkBlock(numProductBlocks, ratings, productPartitioner)
      val outLinkBlock = makeOutLinkBlock(numProductBlocks, ratings, productPartitioner)
      Iterator.single((blockId, (inLinkBlock, outLinkBlock)))
    }, preservesPartitioning = true)
    val inLinks = links.mapValues(_._1)
    val outLinks = links.mapValues(_._2)
    inLinks.persist(intermediateRDDStorageLevel)
    outLinks.persist(intermediateRDDStorageLevel)
    (inLinks, outLinks)
  }
  /**
   * Make a random factor vector with the given random.
   */
  private def randomFactor(rank: Int, rand: Random): Array[Double] = {
    // Choose a unit vector uniformly at random from the unit sphere, but from the
    // "first quadrant" where all elements are nonnegative. This can be done by choosing
    // elements distributed as Normal(0,1) and taking the absolute value, and then normalizing.
    // This appears to create factorizations that have a slightly better reconstruction
    // (<1%) compared picking elements uniformly at random in [0,1].
    val factor = Array.fill(rank)(abs(rand.nextGaussian()))
    val norm = sqrt(factor.map(x => x * x).sum)
    factor.map(x => x / norm)
  }

  /**
   * Compute the user feature vectors given the current products (or vice-versa). This first joins
   * the products with their out-links to generate a set of messages to each destination block
   * (specifically, the features for the products that user block cares about), then groups these
   * by destination and joins them with the in-link info to figure out how to update each user.
   * It returns an RDD of new feature vectors for each user block.
   */
  private def updateFeatures(
    numUserBlocks: Int,
    products: RDD[(Int, Array[Array[Double]])],
    productOutLinks: RDD[(Int, OutLinkBlock)],
    userInLinks: RDD[(Int, InLinkBlock)],
    rank: Int,
    constraint: Constraint,
    lambda: Double,
    beta: Double,
    alpha: Double,
    YtY: Option[Broadcast[DoubleMatrix]]): RDD[(Int, Array[Array[Double]])] = {
    productOutLinks.join(products).flatMap {
      case (bid, (outLinkBlock, factors)) =>
        val toSend = Array.fill(numUserBlocks)(new ArrayBuffer[Array[Double]])
        for (p <- 0 until outLinkBlock.elementIds.length; userBlock <- 0 until numUserBlocks) {
          if (outLinkBlock.shouldSend(p)(userBlock)) {
            toSend(userBlock) += factors(p)
          }
        }
        toSend.zipWithIndex.map { case (buf, idx) => (idx, (bid, buf.toArray)) }
    }.groupByKey(new HashPartitioner(numUserBlocks))
      .join(userInLinks)
      .mapValues {
        case (messages, inLinkBlock) =>
          updateBlock(messages, inLinkBlock, rank, constraint, lambda, beta, alpha, YtY)
      }
  }

  private def diagnose(index: Int, H: DoubleMatrix, f: DoubleMatrix, lambdaL2: Double, lambdaL1: Double) {
    logInfo(s"Diagnosing userOrProduct ${index} lambdaL2 ${lambdaL2} lambdaL1 ${lambdaL1}")
    logInfo("H")
    logInfo(H.toString())
    logInfo("f")
    logInfo(f.toString())
  }

  /**
   * Compute the new feature vectors for a block of the users matrix given the list of factors
   * it received from each product and its InLinkBlock.
   */
  private def updateBlock(messages: Iterable[(Int, Array[Array[Double]])], inLinkBlock: InLinkBlock,
    rank: Int, constraint: Constraint, lambda: Double, beta: Double, 
    alpha: Double, YtY: Option[Broadcast[DoubleMatrix]]): Array[Array[Double]] =
    {
      // Sort the incoming block factor messages by block ID and make them an array
      val blockFactors = messages.toSeq.sortBy(_._1).map(_._2).toArray // Array[Array[Double]]
      val numProductBlocks = blockFactors.length
      val numUsers = inLinkBlock.elementIds.length

      // We'll sum up the XtXes using vectors that represent only the lower-triangular part, since
      // the matrices are symmetric
      val triangleSize = rank * (rank + 1) / 2
      val userXtX = Array.fill(numUsers)(DoubleMatrix.zeros(triangleSize))
      val userXy = Array.fill(numUsers)(DoubleMatrix.zeros(rank))

      // Some temp variables to avoid memory allocation
      val tempXtX = DoubleMatrix.zeros(triangleSize)
      val fullXtX = DoubleMatrix.zeros(rank, rank)

      // Count the number of ratings each user gives to provide user-specific regularization
      val numRatings = Array.fill(numUsers)(0)
      
      //Elastic-net regularization
      val lambdaL1 = lambda*beta
      val lambdaL2 = lambda*(1.0 - beta)
      
      // Compute the XtX and Xy values for each user by adding products it rated in each product
      // block
      for (productBlock <- 0 until numProductBlocks) {
        var p = 0
        while (p < blockFactors(productBlock).length) {
          val x = wrapDoubleArray(blockFactors(productBlock)(p))
          tempXtX.fill(0.0)
          dspr(1.0, x, tempXtX)
          val (us, rs) = inLinkBlock.ratingsForBlock(productBlock)(p)
          if (implicitPrefs) {
            var i = 0
            while (i < us.length) {
              numRatings(us(i)) += 1
              // Extension to the original paper to handle rs(i) < 0. confidence is a function
              // of |rs(i)| instead so that it is never negative:
              val confidence = 1 + alpha * abs(rs(i))
              SimpleBlas.axpy(confidence - 1.0, tempXtX, userXtX(us(i)))
              // For rs(i) < 0, the corresponding entry in P is 0 now, not 1 -- negative rs(i)
              // means we try to reconstruct 0. We add terms only where P = 1, so, term below
              // is now only added for rs(i) > 0:
              if (rs(i) > 0) {
                SimpleBlas.axpy(confidence, x, userXy(us(i)))
              }
              i += 1
            }
          } else {
            var i = 0
            while (i < us.length) {
              numRatings(us(i)) += 1
              userXtX(us(i)).addi(tempXtX)
              SimpleBlas.axpy(rs(i), x, userXy(us(i)))
              i += 1
            }
          }
          p += 1
        }
      }
      
      //TO DO : Merge NNLS with QuadraticMinimizer for iterative version
      val ws = if (constraint == POSITIVE) NNLS.createWorkspace(rank) else null

      val quadraticMinimizer = QuadraticMinimizer(rank, constraint, lambdaL1)
      var slowConvergence = 0
      
      // Solve the least-squares problem for each user and return the new feature vectors
      val factors = Array.range(0, numUsers).map { index =>
        // Compute the full XtX matrix from the lower-triangular part we got above
        fillFullMatrix(userXtX(index), fullXtX)
        // Add L2 regularization
        val regParam = numRatings(index)*lambdaL2
        // Add L1 regularization
        quadraticMinimizer.setLambda(numRatings(index)*lambdaL1)
        
        var i = 0
        while (i < rank) {
          fullXtX.data(i * rank + i) += regParam
          i += 1
        }
        
        // Solve the resulting matrix, which is symmetric and positive-definite
        val result = if (implicitPrefs) {
          val H = fullXtX.add(YtY.get.value)
          val f = userXy(index).mul(-1)
          val (qmResult, converged) = quadraticMinimizer.solve(H, f)
          if (!converged) slowConvergence += 1
          if (!converged && Random.nextDouble() < 0.2) diagnose(index, H, f, lambdaL2, lambdaL1)
          if (ws != null) {
            val nnlsResult = new DoubleMatrix(solveLeastSquares(constraint, fullXtX.addi(YtY.get.value), userXy(index), ws))
            val norm = qmResult.sub(nnlsResult).norm2
            if(norm > 1e-3) diagnose(index, H, f, lambdaL2, lambdaL1)
          } 
          qmResult.data
        } else {
          val H = fullXtX
          val f = userXy(index).mul(-1)
          val (qmResult, converged) = quadraticMinimizer.solve(H, f)
          if (!converged) slowConvergence += 1
          if (!converged && Random.nextDouble() < 0.2) diagnose(index, H, f, lambdaL2, lambdaL1)
          if (ws != null) {
            val nnlsResult = new DoubleMatrix(solveLeastSquares(constraint, fullXtX, userXy(index), ws))
            val norm = qmResult.sub(nnlsResult).norm2()
            if(norm > 1e-3) diagnose(index, H, f, lambdaL2, lambdaL1)
          }
          qmResult.data
        }
        result
      }
      
      if (ws != null) logInfo(s"NNLS solveTime ${ws.solveTime / 1e6} iters ${ws.iterations}")
      logInfo(s"usersOrProducts ${numUsers} slowConvergence ${slowConvergence} QuadraticMinimizer solveTime ${quadraticMinimizer.solveTime / 1e6} Iters ${quadraticMinimizer.iterations}")
      factors
    }
  /**
   * Given A^T A and A^T b, find the x minimising ||Ax - b||_2, possibly subject
   * to nonnegativity constraints if `nonnegative` is true.
   */
  def solveLeastSquares(constraint: Constraint, ata: DoubleMatrix, atb: DoubleMatrix, ws: NNLS.Workspace): Array[Double] = {
    if (constraint == POSITIVE) {
      NNLS.solve(ata, atb, ws)
    } else {
      Solve.solvePositive(ata, atb).data
    }
  }

  /**
   * Given a triangular matrix in the order of fillXtX above, compute the full symmetric square
   * matrix that it represents, storing it into destMatrix.
   */
  private def fillFullMatrix(triangularMatrix: DoubleMatrix, destMatrix: DoubleMatrix) {
    val rank = destMatrix.rows
    var i = 0
    var pos = 0
    while (i < rank) {
      var j = 0
      while (j <= i) {
        destMatrix.data(i * rank + j) = triangularMatrix.data(pos)
        destMatrix.data(j * rank + i) = triangularMatrix.data(pos)
        pos += 1
        j += 1
      }
      i += 1
    }
  }
}

/**
 * Partitioner for ALS.
 */
private[recommendation] class ALSPartitioner(override val numPartitions: Int) extends Partitioner {
  override def getPartition(key: Any): Int = {
    Utils.nonNegativeMod(byteswap32(key.asInstanceOf[Int]), numPartitions)
  }

  override def equals(obj: Any): Boolean = {
    obj match {
      case p: ALSPartitioner =>
        this.numPartitions == p.numPartitions
      case _ =>
        false
    }
  }
}

/**
 * Top-level methods for calling Alternating Least Squares (ALS) matrix factorization.
 */
object ALS {
  /**
   * Train a matrix factorization model given an RDD of ratings given by users to some products,
   * in the form of (userID, productID, rating) pairs. We approximate the ratings matrix as the
   * product of two lower-rank matrices of a given rank (number of features). To solve for these
   * features, we run a given number of iterations of ALS. This is done using a level of
   * parallelism given by `blocks`.
   *
   * @param ratings    RDD of (userID, productID, rating) pairs
   * @param rank       number of features to use
   * @param iterations number of iterations of ALS (recommended: 10-20)
   * @param lambda     L2 smoothness regularization factor (recommended: 0.01)
   * @param blocks     level of parallelism to split computation into
   * @param seed       random seed
   */
  def train(
    ratings: RDD[Rating],
    rank: Int,
    iterations: Int,
    userConstraint: Constraint,
    productConstraint: Constraint,
    userLambda: Double,
    productLambda: Double,
    blocks: Int,
    seed: Long): MatrixFactorizationModel = {
    new ALS(blocks, blocks, rank, iterations, userConstraint, productConstraint,
      userLambda, productLambda, false, 1.0, seed).run(ratings)
  }

  /**
   * Train a matrix factorization model given an RDD of ratings given by users to some products,
   * in the form of (userID, productID, rating) pairs. We approximate the ratings matrix as the
   * product of two lower-rank matrices of a given rank (number of features). To solve for these
   * features, we run a given number of iterations of ALS. This is done using a level of
   * parallelism given by `blocks`.
   *
   * @param ratings    RDD of (userID, productID, rating) pairs
   * @param rank       number of features to use
   * @param iterations number of iterations of ALS (recommended: 10-20)
   * @param lambda     L2 smoothness regularization factor (recommended: 0.01)
   * @param blocks     level of parallelism to split computation into
   */
  def train(
    ratings: RDD[Rating],
    rank: Int,
    iterations: Int,
    constraint: Constraint,
    lambda: Double,
    blocks: Int): MatrixFactorizationModel = {
    new ALS(blocks, blocks, rank, iterations, constraint, constraint, lambda, lambda, false, 1.0).run(ratings)
  }

  /**
   * Train a matrix factorization model given an RDD of ratings given by users to some products,
   * in the form of (userID, productID, rating) pairs. We approximate the ratings matrix as the
   * product of two lower-rank matrices of a given rank (number of features). To solve for these
   * features, we run a given number of iterations of ALS. The level of parallelism is determined
   * automatically based on the number of partitions in `ratings`.
   *
   * @param ratings    RDD of (userID, productID, rating) pairs
   * @param rank       number of features to use
   * @param iterations number of iterations of ALS (recommended: 10-20)
   * @param lambda     regularization factor (recommended: 0.01)
   */
  def train(ratings: RDD[Rating], rank: Int, iterations: Int, constraint: Constraint, lambda: Double): MatrixFactorizationModel = {
    train(ratings, rank, iterations, constraint, lambda, -1)
  }

  /**
   * Train a matrix factorization model given an RDD of ratings given by users to some products,
   * in the form of (userID, productID, rating) pairs. We approximate the ratings matrix as the
   * product of two lower-rank matrices of a given rank (number of features). To solve for these
   * features, we run a given number of iterations of ALS. The level of parallelism is determined
   * automatically based on the number of partitions in `ratings`.
   *
   * @param ratings    RDD of (userID, productID, rating) pairs
   * @param rank       number of features to use
   * @param iterations number of iterations of ALS (recommended: 10-20)
   */
  def train(ratings: RDD[Rating], rank: Int, iterations: Int): MatrixFactorizationModel = {
    train(ratings, rank, iterations, SMOOTH, 0.01, -1)
  }

  /**
   * Train a matrix factorization model given an RDD of 'implicit preferences' given by users
   * to some products, in the form of (userID, productID, preference) pairs. We approximate the
   * ratings matrix as the product of two lower-rank matrices of a given rank (number of features).
   * To solve for these features, we run a given number of iterations of ALS. This is done using
   * a level of parallelism given by `blocks`.
   *
   * @param ratings    RDD of (userID, productID, rating) pairs
   * @param rank       number of features to use
   * @param iterations number of iterations of ALS (recommended: 10-20)
   * @param lambda     regularization factor (recommended: 0.01)
   * @param blocks     level of parallelism to split computation into
   * @param alpha      confidence parameter (only applies when immplicitPrefs = true)
   * @param seed       random seed
   */
  def trainImplicit(
    ratings: RDD[Rating],
    rank: Int,
    iterations: Int,
    userConstraint: Constraint,
    productConstraint: Constraint,
    userLambda: Double,
    productLambda: Double,
    blocks: Int,
    alpha: Double,
    seed: Long): MatrixFactorizationModel = {
    new ALS(blocks, blocks, rank, iterations, userConstraint, productConstraint, userLambda, productLambda, true, alpha, seed).run(ratings)
  }

  /**
   * Train a matrix factorization model given an RDD of 'implicit preferences' given by users
   * to some products, in the form of (userID, productID, preference) pairs. We approximate the
   * ratings matrix as the product of two lower-rank matrices of a given rank (number of features).
   * To solve for these features, we run a given number of iterations of ALS. This is done using
   * a level of parallelism given by `blocks`.
   *
   * @param ratings    RDD of (userID, productID, rating) pairs
   * @param rank       number of features to use
   * @param iterations number of iterations of ALS (recommended: 10-20)
   * @param lambda     regularization factor (recommended: 0.01)
   * @param blocks     level of parallelism to split computation into
   * @param alpha      confidence parameter (only applies when immplicitPrefs = true)
   */
  def trainImplicit(
    ratings: RDD[Rating],
    rank: Int,
    iterations: Int,
    constraint: Constraint,
    lambda: Double,
    blocks: Int,
    alpha: Double): MatrixFactorizationModel = {
    new ALS(blocks, blocks, rank, iterations, constraint, constraint, lambda, lambda, true, alpha).run(ratings)
  }

  /**
   * Train a matrix factorization model given an RDD of 'implicit preferences' given by users to
   * some products, in the form of (userID, productID, preference) pairs. We approximate the
   * ratings matrix as the product of two lower-rank matrices of a given rank (number of features).
   * To solve for these features, we run a given number of iterations of ALS. The level of
   * parallelism is determined automatically based on the number of partitions in `ratings`.
   *
   * @param ratings    RDD of (userID, productID, rating) pairs
   * @param rank       number of features to use
   * @param iterations number of iterations of ALS (recommended: 10-20)
   * @param lambda     regularization factor (recommended: 0.01)
   */
  def trainImplicit(ratings: RDD[Rating], rank: Int, iterations: Int, constraint: Constraint, lambda: Double, alpha: Double): MatrixFactorizationModel = {
    trainImplicit(ratings, rank, iterations, constraint, lambda, -1, alpha)
  }

  /**
   * Train a matrix factorization model given an RDD of 'implicit preferences' ratings given by
   * users to some products, in the form of (userID, productID, rating) pairs. We approximate the
   * ratings matrix as the product of two lower-rank matrices of a given rank (number of features).
   * To solve for these features, we run a given number of iterations of ALS. The level of
   * parallelism is determined automatically based on the number of partitions in `ratings`.
   * Model parameters `alpha` and `lambda` are set to reasonable default values
   *
   * @param ratings    RDD of (userID, productID, rating) pairs
   * @param rank       number of features to use
   * @param iterations number of iterations of ALS (recommended: 10-20)
   */
  def trainImplicit(ratings: RDD[Rating], rank: Int, iterations: Int): MatrixFactorizationModel = {
    trainImplicit(ratings, rank, iterations, SMOOTH, 0.01, -1, 1.0)
  }

  /**
   * :: DeveloperApi ::
   * Statistics of a block in ALS computation.
   *
   * @param category type of this block, "user" or "product"
   * @param index index of this block
   * @param count number of users or products inside this block, the same as the number of
   *              least-squares problems to solve on this block in each iteration
   * @param numRatings total number of ratings inside this block, the same as the number of outer
   *                   products we need to make on this block in each iteration
   * @param numInLinks total number of incoming links, the same as the number of vectors to retrieve
   *                   before each iteration
   * @param numOutLinks total number of outgoing links, the same as the number of vectors to send
   *                    for the next iteration
   */
  @DeveloperApi
  case class BlockStats(
    category: String,
    index: Int,
    count: Long,
    numRatings: Long,
    numInLinks: Long,
    numOutLinks: Long)

  /**
   * :: DeveloperApi ::
   * Given an RDD of ratings, number of user blocks, and number of product blocks, computes the
   * statistics of each block in ALS computation. This is useful for estimating cost and diagnosing
   * load balance.
   *
   * @param ratings an RDD of ratings
   * @param numUserBlocks number of user blocks
   * @param numProductBlocks number of product blocks
   * @return statistics of user blocks and product blocks
   */
  @DeveloperApi
  def analyzeBlocks(
    ratings: RDD[Rating],
    numUserBlocks: Int,
    numProductBlocks: Int): Array[BlockStats] = {

    val userPartitioner = new ALSPartitioner(numUserBlocks)
    val productPartitioner = new ALSPartitioner(numProductBlocks)

    val ratingsByUserBlock = ratings.map { rating =>
      (userPartitioner.getPartition(rating.user), rating)
    }
    val ratingsByProductBlock = ratings.map { rating =>
      (productPartitioner.getPartition(rating.product),
        Rating(rating.product, rating.user, rating.rating))
    }

    val als = new ALS()
    val (userIn, userOut) =
      als.makeLinkRDDs(numUserBlocks, numProductBlocks, ratingsByUserBlock, userPartitioner)
    val (prodIn, prodOut) =
      als.makeLinkRDDs(numProductBlocks, numUserBlocks, ratingsByProductBlock, productPartitioner)

    def sendGrid(outLinks: RDD[(Int, OutLinkBlock)]): Map[(Int, Int), Long] = {
      outLinks.map { x =>
        val grid = new mutable.HashMap[(Int, Int), Long]()
        val uPartition = x._1
        x._2.shouldSend.foreach { ss =>
          ss.foreach { pPartition =>
            val pair = (uPartition, pPartition)
            grid.put(pair, grid.getOrElse(pair, 0L) + 1L)
          }
        }
        grid
      }.reduce { (grid1, grid2) =>
        grid2.foreach { x =>
          grid1.put(x._1, grid1.getOrElse(x._1, 0L) + x._2)
        }
        grid1
      }.toMap
    }

    val userSendGrid = sendGrid(userOut)
    val prodSendGrid = sendGrid(prodOut)

    val userInbound = new Array[Long](numUserBlocks)
    val prodInbound = new Array[Long](numProductBlocks)
    val userOutbound = new Array[Long](numUserBlocks)
    val prodOutbound = new Array[Long](numProductBlocks)

    for (u <- 0 until numUserBlocks; p <- 0 until numProductBlocks) {
      userOutbound(u) += userSendGrid.getOrElse((u, p), 0L)
      prodInbound(p) += userSendGrid.getOrElse((u, p), 0L)
      userInbound(u) += prodSendGrid.getOrElse((p, u), 0L)
      prodOutbound(p) += prodSendGrid.getOrElse((p, u), 0L)
    }

    val userCounts = userOut.mapValues(x => x.elementIds.length).collectAsMap()
    val prodCounts = prodOut.mapValues(x => x.elementIds.length).collectAsMap()

    val userRatings = countRatings(userIn)
    val prodRatings = countRatings(prodIn)

    val userStats = Array.tabulate(numUserBlocks)(
      u => BlockStats("user", u, userCounts(u), userRatings(u), userInbound(u), userOutbound(u)))
    val productStatus = Array.tabulate(numProductBlocks)(
      p => BlockStats("product", p, prodCounts(p), prodRatings(p), prodInbound(p), prodOutbound(p)))

    (userStats ++ productStatus).toArray
  }

  private def countRatings(inLinks: RDD[(Int, InLinkBlock)]): Map[Int, Long] = {
    inLinks.mapValues { ilb =>
      var numRatings = 0L
      ilb.ratingsForBlock.foreach { ar =>
        ar.foreach { p => numRatings += p._1.length }
      }
      numRatings
    }.collectAsMap().toMap
  }
}<|MERGE_RESOLUTION|>--- conflicted
+++ resolved
@@ -111,10 +111,7 @@
    */
 
   def this() = this(-1, -1, 10, 10, SMOOTH, SMOOTH, 0.01, 0.01, false, 1.0)
-
-  /** If true, do alternating nonnegative least squares. */
-  private var nonnegative = false
-
+		  
   /** storage level for user/product in/out links */
   private var intermediateRDDStorageLevel: StorageLevel = StorageLevel.MEMORY_AND_DISK
 
@@ -156,7 +153,6 @@
     this
   }
 
-<<<<<<< HEAD
   /** Set the user regularization parameter, lambda. Default: 0.01. */
   def setUserLambda(userLambda: Double): ALS = {
     this.userLambda = userLambda
@@ -180,14 +176,9 @@
   def setProductConstraint(productConstraint: Constraint): ALS = {
     this.productConstraint = productConstraint
     if (this.productConstraint == SPARSE) productBeta = 0.99
-=======
-  /** Set the regularization parameter, lambda. Default: 0.01. */
-  def setLambda(lambda: Double): this.type = {
-    this.lambda = lambda
->>>>>>> d144f57a
-    this
-  }
-
+    this
+  }
+  
   /** Sets whether to use implicit preference. Default: false. */
   def setImplicitPrefs(implicitPrefs: Boolean): this.type = {
     this.implicitPrefs = implicitPrefs
@@ -210,23 +201,11 @@
     this
   }
 
-<<<<<<< HEAD
   //beta for elastic net, 1.0: SPARSE 0.0: SMOOTH 
   //User driven elastic net beta tuning not supported yet
   private var userBeta = 0.0
   private var productBeta = 0.0
   
-=======
-  /**
-   * Set whether the least-squares problems solved at each iteration should have
-   * nonnegativity constraints.
-   */
-  def setNonnegative(b: Boolean): this.type = {
-    this.nonnegative = b
-    this
-  }
-
->>>>>>> d144f57a
   /**
    * :: DeveloperApi ::
    * Sets storage level for intermediate RDDs (user/product in/out links). The default value is
