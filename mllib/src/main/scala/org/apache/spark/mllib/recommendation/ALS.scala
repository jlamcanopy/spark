--- conflicted
+++ resolved
@@ -17,14 +17,9 @@
 
 package org.apache.spark.mllib.recommendation
 
-<<<<<<< HEAD
-import scala.collection.mutable.{ ArrayBuffer, BitSet }
-import scala.math.{ abs, sqrt }
-=======
 import scala.collection.mutable
 import scala.collection.mutable.ArrayBuffer
 import scala.math.{abs, sqrt}
->>>>>>> ec79063f
 import scala.util.Random
 import scala.util.Sorting
 import scala.util.hashing.byteswap32
@@ -49,14 +44,9 @@
  * of the elements within this block, and the list of destination blocks that each user or
  * product will need to send its feature vector to.
  */
-<<<<<<< HEAD
-private[recommendation] case class OutLinkBlock(elementIds: Array[Int], shouldSend: Array[BitSet])
-=======
 private[recommendation]
 case class OutLinkBlock(elementIds: Array[Int], shouldSend: Array[mutable.BitSet])
 
-
->>>>>>> ec79063f
 /**
  * In-link information for a user (or product) block. This includes the original user/product IDs
  * of the elements within this block, as well as an array of indices and ratings that specify
@@ -285,11 +275,7 @@
         val previousProducts = products
         
         products = updateFeatures(numProductBlocks, users, userOutLinks, productInLinks,
-<<<<<<< HEAD
-          userPartitioner, rank, lambda, lambdaL1, alpha, YtY)
-=======
-          rank, lambda, alpha, YtY)
->>>>>>> ec79063f
+          rank, lambda, lambdaL1, alpha, YtY)
         previousProducts.unpersist()
         logInfo("Re-computing U given I (Iteration %d/%d)".format(iter, iterations))
         if (sc.checkpointDir.isDefined && (iter % 3 == 0)) {
@@ -299,11 +285,7 @@
         val XtX = Some(sc.broadcast(computeYtY(products)))
         val previousUsers = users
         users = updateFeatures(numUserBlocks, products, productOutLinks, userInLinks,
-<<<<<<< HEAD
-          productPartitioner, rank, lambda, lambdaL1, alpha, XtX)
-=======
-          rank, lambda, alpha, XtX)
->>>>>>> ec79063f
+          rank, lambda, lambdaL1, alpha, XtX)
         previousUsers.unpersist()
       }
     } else {
@@ -311,22 +293,14 @@
         // perform ALS update
         logInfo("Re-computing I given U (Iteration %d/%d)".format(iter, iterations))
         products = updateFeatures(numProductBlocks, users, userOutLinks, productInLinks,
-<<<<<<< HEAD
-          userPartitioner, rank, lambda, lambdaL1, alpha, YtY = None)
-        products.setName(s"products-$iter")
-        logInfo("Re-computing U given I (Iteration %d/%d)".format(iter, iterations))
-        users = updateFeatures(numUserBlocks, products, productOutLinks, userInLinks,
-          productPartitioner, rank, lambda, lambdaL1, alpha, YtY = None)
-=======
-          rank, lambda, alpha, YtY = None)
+          rank, lambda, lambdaL1, alpha, YtY = None)
         if (sc.checkpointDir.isDefined && (iter % 3 == 0)) {
           products.checkpoint()
         }
         products.setName(s"products-$iter")
         logInfo("Re-computing U given I (Iteration %d/%d)".format(iter, iterations))
         users = updateFeatures(numUserBlocks, products, productOutLinks, userInLinks,
-          rank, lambda, alpha, YtY = None)
->>>>>>> ec79063f
+          rank, lambda, lambdaL1, alpha, YtY = None)
         users.setName(s"users-$iter")
       }
     }
