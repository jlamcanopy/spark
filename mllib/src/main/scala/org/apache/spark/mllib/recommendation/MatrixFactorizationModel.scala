/*
 * Licensed to the Apache Software Foundation (ASF) under one or more
 * contributor license agreements.  See the NOTICE file distributed with
 * this work for additional information regarding copyright ownership.
 * The ASF licenses this file to You under the Apache License, Version 2.0
 * (the "License"); you may not use this file except in compliance with
 * the License.  You may obtain a copy of the License at
 *
 *    http://www.apache.org/licenses/LICENSE-2.0
 *
 * Unless required by applicable law or agreed to in writing, software
 * distributed under the License is distributed on an "AS IS" BASIS,
 * WITHOUT WARRANTIES OR CONDITIONS OF ANY KIND, either express or implied.
 * See the License for the specific language governing permissions and
 * limitations under the License.
 */

package org.apache.spark.mllib.recommendation

import java.io.IOException
import java.lang.{Integer => JavaInteger}

import org.apache.hadoop.fs.Path
import org.json4s._
import org.json4s.JsonDSL._
import org.json4s.jackson.JsonMethods._
import com.github.fommil.netlib.BLAS.{getInstance => blas}

import org.apache.spark.{Logging, SparkContext}
import org.apache.spark.api.java.{JavaPairRDD, JavaRDD}
import org.apache.spark.mllib.util.{Loader, Saveable}
import org.apache.spark.rdd.RDD
import org.apache.spark.sql.{Row, SQLContext}
import org.apache.spark.storage.StorageLevel
import org.apache.spark.util.BoundedPriorityQueue
import org.apache.spark.util.collection.Utils
import org.apache.spark.mllib.linalg.{Vectors, Vector, BLAS}

/**
 * Model representing the result of matrix factorization.
 *
 * Note: If you create the model directly using constructor, please be aware that fast prediction
 * requires cached user/product features and their associated partitioners.
 *
 * @param rank Rank for the features in this model.
 * @param userFeatures RDD of tuples where each tuple represents the userId and
 *                     the features computed for this user.
 * @param productFeatures RDD of tuples where each tuple represents the productId
 *                        and the features computed for this product.
 */
class MatrixFactorizationModel(
    val rank: Int,
    val userFeatures: RDD[(Int, Array[Double])],
    val productFeatures: RDD[(Int, Array[Double])])
  extends Saveable with Serializable with Logging {

  require(rank > 0)
  validateFeatures("User", userFeatures)
  validateFeatures("Product", productFeatures)

  /** Validates factors and warns users if there are performance concerns. */
  private def validateFeatures(name: String, features: RDD[(Int, Array[Double])]): Unit = {
    require(features.first()._2.size == rank,
      s"$name feature dimension does not match the rank $rank.")
    if (features.partitioner.isEmpty) {
      logWarning(s"$name factor does not have a partitioner. "
        + "Prediction on individual records could be slow.")
    }
    if (features.getStorageLevel == StorageLevel.NONE) {
      logWarning(s"$name factor is not cached. Prediction could be slow.")
    }
  }

  /** Predict the rating of one user for one product. */
  def predict(user: Int, product: Int): Double = {
<<<<<<< HEAD
    val userVector = Vectors.dense(userFeatures.lookup(user).head)
    val productVector = Vectors.dense(productFeatures.lookup(product).head)
    BLAS.dot(userVector, productVector)
=======
    val userVector = userFeatures.lookup(user).head
    val productVector = productFeatures.lookup(product).head
    blas.ddot(userVector.length, userVector, 1, productVector, 1)
>>>>>>> 981fbafa
  }

  /**
   * Predict the rating of many users for many products.
   * The output RDD has an element per each element in the input RDD (including all duplicates)
   * unless a user or product is missing in the training set.
   *
   * @param usersProducts  RDD of (user, product) pairs.
   * @return RDD of Ratings.
   */
  def predict(usersProducts: RDD[(Int, Int)]): RDD[Rating] = {
    val users = userFeatures.join(usersProducts).map {
      case (user, (uFeatures, product)) => (product, (user, uFeatures))
    }
    users.join(productFeatures).map {
      case (product, ((user, uFeatures), pFeatures)) =>
<<<<<<< HEAD
        val userVector = Vectors.dense(uFeatures)
        val productVector = Vectors.dense(pFeatures)
        Rating(user, product, BLAS.dot(userVector, productVector))
=======
        Rating(user, product, blas.ddot(uFeatures.length, uFeatures, 1, pFeatures, 1))
>>>>>>> 981fbafa
    }
  }

  /**
   * Java-friendly version of [[MatrixFactorizationModel.predict]].
   */
  def predict(usersProducts: JavaPairRDD[JavaInteger, JavaInteger]): JavaRDD[Rating] = {
    predict(usersProducts.rdd.asInstanceOf[RDD[(Int, Int)]]).toJavaRDD()
  }

  /**
   * Recommends products to a user.
   *
   * @param user the user to recommend products to
   * @param num how many products to return. The number returned may be less than this.
   * @return [[Rating]] objects, each of which contains the given user ID, a product ID, and a
   *  "score" in the rating field. Each represents one recommended product, and they are sorted
   *  by score, decreasing. The first returned is the one predicted to be most strongly
   *  recommended to the user. The score is an opaque value that indicates how strongly
   *  recommended the product is.
   */
  def recommendProducts(user: Int, num: Int): Array[Rating] =
    recommend(userFeatures.lookup(user).head, productFeatures, num)
      .map(t => Rating(user, t._1, t._2))

  /**
   * Recommends users to a product. That is, this returns users who are most likely to be
   * interested in a product.
   *
   * @param product the product to recommend users to
   * @param num how many users to return. The number returned may be less than this.
   * @return [[Rating]] objects, each of which contains a user ID, the given product ID, and a
   *  "score" in the rating field. Each represents one recommended user, and they are sorted
   *  by score, decreasing. The first returned is the one predicted to be most strongly
   *  recommended to the product. The score is an opaque value that indicates how strongly
   *  recommended the user is.
   */
  def recommendUsers(product: Int, num: Int): Array[Rating] =
    recommend(productFeatures.lookup(product).head, userFeatures, num)
      .map(t => Rating(t._1, product, t._2))

  protected override val formatVersion: String = "1.0"

  override def save(sc: SparkContext, path: String): Unit = {
    MatrixFactorizationModel.SaveLoadV1_0.save(this, path)
  }

  private def recommend(
<<<<<<< HEAD
    recommendToFeatures: Array[Double],
    recommendableFeatures: RDD[(Int, Array[Double])],
    num: Int): Array[(Int, Double)] = {
    val recommendToVector = Vectors.dense(recommendToFeatures)
    val scored = recommendableFeatures.map {
      case (id, features) =>
        (id, BLAS.dot(recommendToVector, Vectors.dense(features)))
=======
      recommendToFeatures: Array[Double],
      recommendableFeatures: RDD[(Int, Array[Double])],
      num: Int): Array[(Int, Double)] = {
    val scored = recommendableFeatures.map { case (id,features) =>
      (id, blas.ddot(features.length, recommendToFeatures, 1, features, 1))
>>>>>>> 981fbafa
    }
    scored.top(num)(Ordering.by(_._2))
  }

  /**
   * Recommends topK products for all users
   *
   * @param num how many products to return for every user.
   * @return [(Int, Array[Rating])] objects, where every tuple contains a userID and an array of rating
   * objects which contains the same userId, recommended productID and a "score" in the rating field.
   * Semantics of score is same as recommendProducts API
   */
  def recommendProductsForUsers(num: Int): RDD[(Int, Array[Rating])] = {
    val topK = userFeatures.map { x => (x._1, num) }
    recommendProductsForUsers(topK)
  }

  /**
   * Recommends topK users for all products
   *
   * @param num how many users to return for every product.
   * @return [(Int, Array[Rating])] objects, where every tuple contains a productID and an array of rating
   * objects which contains the recommended userId, same productID and a "score" in the rating field.
   * Semantics of score is same as recommendUsers API
   */
  def recommendUsersForProducts(num: Int): RDD[(Int, Array[Rating])] = {
    val topK = productFeatures.map { x => (x._1, num) }
    recommendUsersForProducts(topK)
  }

  val ord = Ordering.by[Rating, Double](x => x.rating)
  case class FeatureTopK(feature: Vector, topK: Int)

  /**
   * Recommend topK products for users in userTopK RDD
   *
   * @param userTopK how many products to return for every user in userTopK RDD.
   * @return [(Int, Array[Rating])] objects, where every tuple contains a userID and an array of rating
   * objects which contains the same userId, recommended productID and a "score" in the rating field.
   * Semantics of score is same as recommendProducts API
   */
  def recommendProductsForUsers(
    userTopK: RDD[(Int, Int)]): RDD[(Int, Array[Rating])] = {
    val userFeaturesTopK = userFeatures.join(userTopK).map {
      case (userId, (userFeature, topK)) =>
        (userId, FeatureTopK(Vectors.dense(userFeature), topK))
    }

    // TO DO: Do a mini-batch on productFeatures.collect if the dimension of rows are big
    val productVectors = productFeatures.map {
      x => (x._1, Vectors.dense(x._2))
    }.collect

    // TO DO: User BLAS dgemm
    userFeaturesTopK.map {
      case (userId, userFeatureTopK) => {
        val predictions = productVectors.map {
          case (productId, productVector) =>
            Rating(userId, productId,
              BLAS.dot(userFeatureTopK.feature, productVector))
        }
        (userId, Utils.takeOrdered(predictions.iterator,
          userFeatureTopK.topK)(ord.reverse).toArray)
      }
    }
  }

  /**
   * Recommends topK users for all products in productTopK RDD
   *
   * @param productTopK how many users to return for every product in productTopK RDD
   * @return [(Int, Array[Rating])] objects, where every tuple contains a productID and an array of rating
   * objects which contains the recommended userId, same productID and a "score" in the rating field.
   * Semantics of score is same as recommendUsers API
   */
  def recommendUsersForProducts(
    productTopK: RDD[(Int, Int)]): RDD[(Int, Array[Rating])] = {
    val blocks = userFeatures.partitions.size / 2

    // TO DO: Do a mini-batch on productFeatures.collect if the dimension of rows are big
    val productVectors = productFeatures.join(productTopK).map {
      case (productId, (productFeature, topK)) =>
        (productId, FeatureTopK(Vectors.dense(productFeature), topK))
    }.collect()

    // TO DO: Use BLAS dgemm
    userFeatures.mapPartitions { items =>
      val predictions = productVectors.map {
        x => (x._1, new BoundedPriorityQueue[Rating](x._2.topK)(ord.reverse))
      }.toMap
      while (items.hasNext) {
        val (userId, userFeature) = items.next
        val userVector = Vectors.dense(userFeature)
        for (i <- 0 until productVectors.length) {
          val (productId, productFeatureTopK) = productVectors(i)
          val predicted = Rating(userId, productId,
            BLAS.dot(userVector, productFeatureTopK.feature))
          predictions(productId) ++= Iterator.single(predicted)
        }
      }
      predictions.iterator
    }.reduceByKey({ (queue1, queue2) =>
      queue1 ++= queue2
      queue1
    }, blocks).map {
      case (productId, predictions) =>
        (productId, predictions.toArray)
    }
  }
}

object MatrixFactorizationModel extends Loader[MatrixFactorizationModel] {

  import org.apache.spark.mllib.util.Loader._

  override def load(sc: SparkContext, path: String): MatrixFactorizationModel = {
    val (loadedClassName, formatVersion, _) = loadMetadata(sc, path)
    val classNameV1_0 = SaveLoadV1_0.thisClassName
    (loadedClassName, formatVersion) match {
      case (className, "1.0") if className == classNameV1_0 =>
        SaveLoadV1_0.load(sc, path)
      case _ =>
        throw new IOException("MatrixFactorizationModel.load did not recognize model with" +
          s"(class: $loadedClassName, version: $formatVersion). Supported:\n" +
          s"  ($classNameV1_0, 1.0)")
    }
  }

  private[recommendation]
  object SaveLoadV1_0 {

    private val thisFormatVersion = "1.0"

    private[recommendation]
    val thisClassName = "org.apache.spark.mllib.recommendation.MatrixFactorizationModel"

    /**
     * Saves a [[MatrixFactorizationModel]], where user features are saved under `data/users` and
     * product features are saved under `data/products`.
     */
    def save(model: MatrixFactorizationModel, path: String): Unit = {
      val sc = model.userFeatures.sparkContext
      val sqlContext = new SQLContext(sc)
      import sqlContext.implicits._
      val metadata = compact(render(
        ("class" -> thisClassName) ~ ("version" -> thisFormatVersion) ~ ("rank" -> model.rank)))
      sc.parallelize(Seq(metadata), 1).saveAsTextFile(metadataPath(path))
      model.userFeatures.toDF("id", "features").saveAsParquetFile(userPath(path))
      model.productFeatures.toDF("id", "features").saveAsParquetFile(productPath(path))
    }

    def load(sc: SparkContext, path: String): MatrixFactorizationModel = {
      implicit val formats = DefaultFormats
      val sqlContext = new SQLContext(sc)
      val (className, formatVersion, metadata) = loadMetadata(sc, path)
      assert(className == thisClassName)
      assert(formatVersion == thisFormatVersion)
      val rank = (metadata \ "rank").extract[Int]
      val userFeatures = sqlContext.parquetFile(userPath(path))
        .map { case Row(id: Int, features: Seq[_]) =>
        (id, features.asInstanceOf[Seq[Double]].toArray)
      }
      val productFeatures = sqlContext.parquetFile(productPath(path))
        .map { case Row(id: Int, features: Seq[_]) =>
        (id, features.asInstanceOf[Seq[Double]].toArray)
      }
      new MatrixFactorizationModel(rank, userFeatures, productFeatures)
    }

    private def userPath(path: String): String = {
      new Path(dataPath(path), "user").toUri.toString
    }

    private def productPath(path: String): String = {
      new Path(dataPath(path), "product").toUri.toString
    }
  }

}<|MERGE_RESOLUTION|>--- conflicted
+++ resolved
@@ -24,8 +24,6 @@
 import org.json4s._
 import org.json4s.JsonDSL._
 import org.json4s.jackson.JsonMethods._
-import com.github.fommil.netlib.BLAS.{getInstance => blas}
-
 import org.apache.spark.{Logging, SparkContext}
 import org.apache.spark.api.java.{JavaPairRDD, JavaRDD}
 import org.apache.spark.mllib.util.{Loader, Saveable}
@@ -73,15 +71,9 @@
 
   /** Predict the rating of one user for one product. */
   def predict(user: Int, product: Int): Double = {
-<<<<<<< HEAD
     val userVector = Vectors.dense(userFeatures.lookup(user).head)
     val productVector = Vectors.dense(productFeatures.lookup(product).head)
     BLAS.dot(userVector, productVector)
-=======
-    val userVector = userFeatures.lookup(user).head
-    val productVector = productFeatures.lookup(product).head
-    blas.ddot(userVector.length, userVector, 1, productVector, 1)
->>>>>>> 981fbafa
   }
 
   /**
@@ -98,13 +90,9 @@
     }
     users.join(productFeatures).map {
       case (product, ((user, uFeatures), pFeatures)) =>
-<<<<<<< HEAD
         val userVector = Vectors.dense(uFeatures)
         val productVector = Vectors.dense(pFeatures)
         Rating(user, product, BLAS.dot(userVector, productVector))
-=======
-        Rating(user, product, blas.ddot(uFeatures.length, uFeatures, 1, pFeatures, 1))
->>>>>>> 981fbafa
     }
   }
 
@@ -153,7 +141,6 @@
   }
 
   private def recommend(
-<<<<<<< HEAD
     recommendToFeatures: Array[Double],
     recommendableFeatures: RDD[(Int, Array[Double])],
     num: Int): Array[(Int, Double)] = {
@@ -161,13 +148,6 @@
     val scored = recommendableFeatures.map {
       case (id, features) =>
         (id, BLAS.dot(recommendToVector, Vectors.dense(features)))
-=======
-      recommendToFeatures: Array[Double],
-      recommendableFeatures: RDD[(Int, Array[Double])],
-      num: Int): Array[(Int, Double)] = {
-    val scored = recommendableFeatures.map { case (id,features) =>
-      (id, blas.ddot(features.length, recommendToFeatures, 1, features, 1))
->>>>>>> 981fbafa
     }
     scored.top(num)(Ordering.by(_._2))
   }
