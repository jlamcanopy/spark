--- conflicted
+++ resolved
@@ -17,17 +17,10 @@
 
 package org.apache.spark.mllib.recommendation
 
-<<<<<<< HEAD
-import java.lang.{ Integer => JavaInteger }
-
-import org.apache.spark.SparkContext._
-import org.apache.spark.api.java.{ JavaPairRDD, JavaRDD }
-=======
 import java.io.IOException
 import java.lang.{Integer => JavaInteger}
 
 import org.apache.hadoop.fs.Path
-import org.jblas.DoubleMatrix
 import org.json4s._
 import org.json4s.JsonDSL._
 import org.json4s.jackson.JsonMethods._
@@ -35,18 +28,12 @@
 import org.apache.spark.{Logging, SparkContext}
 import org.apache.spark.api.java.{JavaPairRDD, JavaRDD}
 import org.apache.spark.mllib.util.{Loader, Saveable}
->>>>>>> cd3b68d9
 import org.apache.spark.rdd.RDD
 import org.apache.spark.sql.{Row, SQLContext}
 import org.apache.spark.storage.StorageLevel
-
+import org.apache.spark.util.BoundedPriorityQueue
 import org.apache.spark.util.collection.Utils
-import org.apache.spark.util.BoundedPriorityQueue
-
-import scala.Ordering
-import org.apache.spark.mllib.linalg.Vectors
-import org.apache.spark.mllib.linalg.Vector
-import org.apache.spark.mllib.linalg.BLAS
+import org.apache.spark.mllib.linalg.{Vectors, Vector, BLAS}
 
 /**
  * Model representing the result of matrix factorization.
@@ -60,12 +47,6 @@
  * @param productFeatures RDD of tuples where each tuple represents the productId
  *                        and the features computed for this product.
  */
-<<<<<<< HEAD
-class MatrixFactorizationModel private[mllib] (
-  val rank: Int,
-  val userFeatures: RDD[(Int, Array[Double])],
-  val productFeatures: RDD[(Int, Array[Double])]) extends Serializable {
-=======
 class MatrixFactorizationModel(
     val rank: Int,
     val userFeatures: RDD[(Int, Array[Double])],
@@ -89,7 +70,6 @@
     }
   }
 
->>>>>>> cd3b68d9
   /** Predict the rating of one user for one product. */
   def predict(user: Int, product: Int): Double = {
     val userVector = Vectors.dense(userFeatures.lookup(user).head)
@@ -155,20 +135,31 @@
     recommend(productFeatures.lookup(product).head, userFeatures, num)
       .map(t => Rating(t._1, product, t._2))
 
-<<<<<<< HEAD
-  /**
-   * Recommends topK users/products.
-   *
-   * @param num how many users to return. The number returned may be less than this.
-   * @return [Array[Rating]] objects, each of which contains a userID, the given productID and a
-   *  "score" in the rating field. Each represents one recommended user, and they are sorted
-   *  by score, decreasing. The first returned is the one predicted to be most strongly
-   *  recommended to the product. The score is an opaque value that indicates how strongly
-   *  recommended the user is.
-   */
-
-  /**
-   * Recommend topK products for all users
+  protected override val formatVersion: String = "1.0"
+
+  override def save(sc: SparkContext, path: String): Unit = {
+    MatrixFactorizationModel.SaveLoadV1_0.save(this, path)
+  }
+
+  private def recommend(
+    recommendToFeatures: Array[Double],
+    recommendableFeatures: RDD[(Int, Array[Double])],
+    num: Int): Array[(Int, Double)] = {
+    val recommendToVector = Vectors.dense(recommendToFeatures)
+    val scored = recommendableFeatures.map {
+      case (id, features) =>
+        (id, BLAS.dot(recommendToVector, Vectors.dense(features)))
+    }
+    scored.top(num)(Ordering.by(_._2))
+  }
+
+  /**
+   * Recommends topK products for all users
+   *
+   * @param num how many products to return for every user.
+   * @return [(Int, Array[Rating])] objects, where every tuple contains a userID and an array of rating
+   * objects which contains the same userId, recommended productID and a "score" in the rating field.
+   * Semantics of score is same as recommendProducts API
    */
   def recommendProductsForUsers(num: Int): RDD[(Int, Array[Rating])] = {
     val topK = userFeatures.map { x => (x._1, num) }
@@ -176,7 +167,12 @@
   }
 
   /**
-   * Recommend topK users for all products
+   * Recommends topK users for all products
+   *
+   * @param num how many users to return for every product.
+   * @return [(Int, Array[Rating])] objects, where every tuple contains a productID and an array of rating
+   * objects which contains the recommended userId, same productID and a "score" in the rating field.
+   * Semantics of score is same as recommendUsers API
    */
   def recommendUsersForProducts(num: Int): RDD[(Int, Array[Rating])] = {
     val topK = productFeatures.map { x => (x._1, num) }
@@ -188,6 +184,11 @@
 
   /**
    * Recommend topK products for users in userTopK RDD
+   *
+   * @param userTopK how many products to return for every user in userTopK RDD.
+   * @return [(Int, Array[Rating])] objects, where every tuple contains a userID and an array of rating
+   * objects which contains the same userId, recommended productID and a "score" in the rating field.
+   * Semantics of score is same as recommendProducts API
    */
   def recommendProductsForUsers(
     userTopK: RDD[(Int, Int)]): RDD[(Int, Array[Rating])] = {
@@ -195,10 +196,13 @@
       case (userId, (userFeature, topK)) =>
         (userId, FeatureTopK(Vectors.dense(userFeature), topK))
     }
+
+    // TO DO: Do a mini-batch on productFeatures.collect if the dimension of rows are big
     val productVectors = productFeatures.map {
       x => (x._1, Vectors.dense(x._2))
     }.collect
 
+    // TO DO: User BLAS dgemm
     userFeaturesTopK.map {
       case (userId, userFeatureTopK) => {
         val predictions = productVectors.map {
@@ -211,19 +215,26 @@
       }
     }
   }
-  
-  /**
-   * Recommend topK users for products in productTopK RDD
+
+  /**
+   * Recommends topK users for all products in productTopK RDD
+   *
+   * @param productTopK how many users to return for every product in productTopK RDD
+   * @return [(Int, Array[Rating])] objects, where every tuple contains a productID and an array of rating
+   * objects which contains the recommended userId, same productID and a "score" in the rating field.
+   * Semantics of score is same as recommendUsers API
    */
   def recommendUsersForProducts(
     productTopK: RDD[(Int, Int)]): RDD[(Int, Array[Rating])] = {
     val blocks = userFeatures.partitions.size / 2
 
+    // TO DO: Do a mini-batch on productFeatures.collect if the dimension of rows are big
     val productVectors = productFeatures.join(productTopK).map {
       case (productId, (productFeature, topK)) =>
         (productId, FeatureTopK(Vectors.dense(productFeature), topK))
     }.collect()
 
+    // TO DO: Use BLAS dgemm
     userFeatures.mapPartitions { items =>
       val predictions = productVectors.map {
         x => (x._1, new BoundedPriorityQueue[Rating](x._2.topK)(ord.reverse))
@@ -246,24 +257,6 @@
       case (productId, predictions) =>
         (productId, predictions.toArray)
     }
-=======
-  protected override val formatVersion: String = "1.0"
-
-  override def save(sc: SparkContext, path: String): Unit = {
-    MatrixFactorizationModel.SaveLoadV1_0.save(this, path)
->>>>>>> cd3b68d9
-  }
-
-  private def recommend(
-    recommendToFeatures: Array[Double],
-    recommendableFeatures: RDD[(Int, Array[Double])],
-    num: Int): Array[(Int, Double)] = {
-    val recommendToVector = Vectors.dense(recommendToFeatures)
-    val scored = recommendableFeatures.map {
-      case (id, features) =>
-        (id, BLAS.dot(recommendToVector, Vectors.dense(features)))
-    }
-    scored.top(num)(Ordering.by(_._2))
   }
 }
 
@@ -316,8 +309,8 @@
       val rank = (metadata \ "rank").extract[Int]
       val userFeatures = sqlContext.parquetFile(userPath(path))
         .map { case Row(id: Int, features: Seq[_]) =>
-          (id, features.asInstanceOf[Seq[Double]].toArray)
-        }
+        (id, features.asInstanceOf[Seq[Double]].toArray)
+      }
       val productFeatures = sqlContext.parquetFile(productPath(path))
         .map { case Row(id: Int, features: Seq[_]) =>
         (id, features.asInstanceOf[Seq[Double]].toArray)
@@ -333,4 +326,5 @@
       new Path(dataPath(path), "product").toUri.toString
     }
   }
+
 }