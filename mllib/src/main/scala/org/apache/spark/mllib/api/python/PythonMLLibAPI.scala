--- conflicted
+++ resolved
@@ -322,26 +322,22 @@
       iterations: Int,
       constraint: Constraint,
       lambda: Double,
-<<<<<<< HEAD
-      blocks: Int): MatrixFactorizationModel = {
-    new MatrixFactorizationModelWrapper(ALS.train(ratings.rdd, rank, iterations, constraint, lambda, blocks))
-=======
       blocks: Int,
-      nonnegative: Boolean,
       seed: java.lang.Long): MatrixFactorizationModel = {
 
     val als = new ALS()
       .setRank(rank)
       .setIterations(iterations)
-      .setLambda(lambda)
+      .setUserLambda(lambda)
+      .setProductLambda(lambda)
+      .setUserConstraint(constraint)
+      .setProductConstraint(constraint)
       .setBlocks(blocks)
-      .setNonnegative(nonnegative)
 
     if (seed != null) als.setSeed(seed)
 
     val model =  als.run(ratingsJRDD.rdd)
     new MatrixFactorizationModelWrapper(model)
->>>>>>> 7163a5c2
   }
 
   /**
@@ -357,29 +353,24 @@
       constraint: Constraint,
       lambda: Double,
       blocks: Int,
-<<<<<<< HEAD
-      alpha: Double): MatrixFactorizationModel = {
-    new MatrixFactorizationModelWrapper(
-      ALS.trainImplicit(ratingsJRDD.rdd, rank, iterations, constraint, lambda, blocks, alpha))
-=======
       alpha: Double,
-      nonnegative: Boolean,
       seed: java.lang.Long): MatrixFactorizationModel = {
 
     val als = new ALS()
       .setImplicitPrefs(true)
       .setRank(rank)
       .setIterations(iterations)
-      .setLambda(lambda)
+      .setUserLambda(lambda)
+      .setProductLambda(lambda)
+      .setUserConstraint(constraint)
+      .setProductConstraint(constraint)
       .setBlocks(blocks)
       .setAlpha(alpha)
-      .setNonnegative(nonnegative)
-
+      
     if (seed != null) als.setSeed(seed)
 
     val model =  als.run(ratingsJRDD.rdd)
     new MatrixFactorizationModelWrapper(model)
->>>>>>> 7163a5c2
   }
 
   /**
