--- conflicted
+++ resolved
@@ -55,15 +55,11 @@
       lambda: Double = 1.0,
       lambdaL1: Double = 1.0,
       rank: Int = 10,
-<<<<<<< HEAD
+      numUserBlocks: Int = -1,
+      numProductBlocks: Int = -1,
       implicitPrefs: Boolean = false,
       qpProblem: Int = 1)
-=======
-      numUserBlocks: Int = -1,
-      numProductBlocks: Int = -1,
-      implicitPrefs: Boolean = false)
->>>>>>> 2a732110
-
+      
   def main(args: Array[String]) {
     val defaultParams = Params()
 
@@ -185,10 +181,10 @@
       .setLambda(params.lambda)
       .setLambdaL1(params.lambdaL1)
       .setImplicitPrefs(params.implicitPrefs)
-<<<<<<< HEAD
-    
-    //Let's test the explicit options first
-    println(s"Qp option ${params.qpProblem}")
+      .setUserBlocks(params.numUserBlocks)
+      .setProductBlocks(params.numProductBlocks)
+      
+      println(s"Qp option ${params.qpProblem}")
     
     params.qpProblem match {
       case 1 => println("Unbounded Qp")
@@ -203,13 +199,7 @@
     als.setQpProblem(params.qpProblem)
     
     val model = als.run(training)
-      
-=======
-      .setUserBlocks(params.numUserBlocks)
-      .setProductBlocks(params.numProductBlocks)
-      .run(training)
-
->>>>>>> 2a732110
+   
     val rmse = computeRmse(model, test, params.implicitPrefs)
     
     println(s"Test RMSE = $rmse.")
