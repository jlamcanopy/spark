--- conflicted
+++ resolved
@@ -118,15 +118,7 @@
     }
   }
 
-<<<<<<< HEAD
   private val akkaFrameSize = env.actorSystem.settings.config.getBytes("akka.remote.netty.tcp.maximum-frame-size")
-=======
-  // Akka's message frame size. If task result is bigger than this, we use the block manager
-  // to send the result back.
-  private val akkaFrameSize = {
-    env.actorSystem.settings.config.getBytes("akka.remote.netty.message-frame-size")
-  }
->>>>>>> 3d4ad84b
 
   // Start worker thread pool
   val threadPool = Utils.newDaemonCachedThreadPool("Executor task launch worker")
